--- conflicted
+++ resolved
@@ -164,14 +164,9 @@
 }
 
 impl WeatherResult {
-<<<<<<< HEAD
-    fn into_values(self, api: &CommonApi) -> Result<HashMap<Cow<'static, str>, Value>> {
+    fn into_values(self, api: &CommonApi) -> Result<Values> {
         Ok(map! {
             "icon" => Value::icon(api.get_icon(self.icon.to_icon_str())?),
-=======
-    fn into_values(self) -> Values {
-        map! {
->>>>>>> 34705ad4
             "location" => Value::text(self.location),
             "temp" => Value::degrees(self.temp),
             "apparent" => Value::degrees(self.apparent),
